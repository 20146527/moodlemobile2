--- conflicted
+++ resolved
@@ -3,18 +3,14 @@
 
 === 2.8 ===
 
-<<<<<<< HEAD
  * $mmModuleActionsDelegate has been renamed to $mmContentLinksDelegate to make it more generic. The specification of this delegate has changed, please look at its documentation to adapt your handlers.
  * State site.mm_course now requires a courseid parameter instead of course.
-
-=======
  * The parameters of the following $mmCoursePrefetchDelegate's functions have changed, now they also require a courseid: getDownloadSize, getModuleStatus, prefetchAll and getModulesStatus.
  * New Phonegap plugin installed. Please run:
     ionic plugin add cordova-plugin-zip
         or
     ionic state restore
  * mmaModImscpBar directive has been moved to core. Now it's named mmNavigationBar.
->>>>>>> 3beb37f2
 
 === 2.7 ===
 
